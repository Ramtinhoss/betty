--- conflicted
+++ resolved
@@ -53,10 +53,8 @@
     # logger
     logger_type: str = "none"
 
-<<<<<<< HEAD
     # roll back
     roll_back: bool = False
-=======
+
     # distributed training
-    distributed: bool = False
->>>>>>> a06a7e62
+    distributed: bool = False